--- conflicted
+++ resolved
@@ -1,22 +1,18 @@
 # Oqab Search Utility
 
-<<<<<<< HEAD
-A high-performance search utility written in Rust, designed for efficient content and file searching across complex directory structures.
-=======
-Ever felt like you're looking for a needle in a haystack when searching through hundreds of Excel files across nested directories? Oqab (Arabic for "eagle") is your solution - a high-performance file discovery and content search utility that makes finding information across multiple files as easy as an eagle spotting its prey.
+A high-performance search utility that makes finding information across multiple files as easy as an eagle spotting its prey. Whether you're searching through code, documents, or data files, Oqab (Arabic for "eagle") provides efficient content and file searching across complex directory structures.
 
 ## Why Oqab?
 
-Born from the real-world need to search for specific names or data across hundreds of Excel files scattered in deeply nested directories, Oqab makes this task effortless. Whether you're searching through 100 Excel files across 4 different nested directories or scanning PDFs for specific content, Oqab has got you covered.
+Born from the real-world need to search through large numbers of files in deeply nested directories, Oqab makes this task effortless. Whether you're searching for specific content across multiple files or looking for files with particular patterns, Oqab has got you covered.
 
 ## Status: Work in Progress 🚧
 
 While the basic file finding functionality is implemented, we're actively working on these crucial features:
 
 ### Coming Soon
-- **Content Search (Main Feature)**:
-  - Deep search within Excel files (.xlsx, .xls)
-  - PDF content search
+- **Enhanced Content Search**:
+  - Support for various file formats
   - Pattern matching and regex support for content
   - Results highlighting and export
   
@@ -29,7 +25,6 @@
   - Smart caching system for frequently accessed directories
   - Cache invalidation strategies
   - Memory-efficient file content scanning
->>>>>>> 418d7c1e
 
 ## Overview
 
